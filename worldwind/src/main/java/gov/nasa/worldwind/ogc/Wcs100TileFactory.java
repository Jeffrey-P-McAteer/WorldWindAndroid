--- conflicted
+++ resolved
@@ -4,8 +4,6 @@
  */
 
 package gov.nasa.worldwind.ogc;
-
-import java.util.Locale;
 
 import gov.nasa.worldwind.geom.Sector;
 import gov.nasa.worldwind.geom.TileMatrix;
@@ -104,45 +102,12 @@
     }
 
     @Override
-<<<<<<< HEAD
     public ImageSource createTileSource(TileMatrix tileMatrix, int row, int column) {
         String urlString = this.urlForTile(tileMatrix, row, column);
         return ImageSource.fromUrl(urlString);
     }
 
     protected String urlForTile(TileMatrix tileMatrix, int row, int col) {
-=======
-    public Tile createTile(Sector sector, Level level, int row, int column) {
-        if (sector == null) {
-            throw new IllegalArgumentException(
-                Logger.logMessage(Logger.ERROR, "Wcs100TileFactory", "createTile", "missingSector"));
-        }
-
-        if (level == null) {
-            throw new IllegalArgumentException(
-                Logger.logMessage(Logger.ERROR, "Wcs100TileFactory", "createTile", "missingLevel"));
-        }
-
-        ImageTile tile = new ImageTile(sector, level, row, column);
-
-        String urlString = this.urlForTile(sector, level.tileWidth, level.tileHeight);
-        tile.setImageSource(ImageSource.fromUrl(urlString));
-
-        return tile;
-    }
-
-    public String urlForTile(Sector sector, int width, int height) {
-        if (sector == null) {
-            throw new IllegalArgumentException(
-                Logger.logMessage(Logger.ERROR, "Wcs100TileFactory", "urlForTile", "missingSector"));
-        }
-
-        if (width < 1 || height < 1) {
-            throw new IllegalArgumentException(
-                Logger.logMessage(Logger.ERROR, "Wcs100TileFactory", "urlForTile", "invalidWidthOrHeight"));
-        }
-
->>>>>>> f398a43a
         StringBuilder url = new StringBuilder(this.serviceAddress);
         Sector sector = tileMatrix.tileSector(row, col);
 
@@ -156,14 +121,6 @@
             }
         }
 
-<<<<<<< HEAD
-        url.append("SERVICE=WCS&VERSION=1.0.0&REQUEST=GetCoverage&COVERAGE=").append(this.coverage).append("&");
-        url.append("CRS=EPSG:4326&FORMAT=image/tiff&");
-        url.append("WIDTH=").append(tileMatrix.tileWidth).append("&");
-        url.append("HEIGHT=").append(tileMatrix.tileHeight).append("&");
-        url.append("BBOX=").append(sector.minLongitude()).append(",").append(sector.minLatitude()).append(",");
-        url.append(sector.maxLongitude()).append(",").append(sector.maxLatitude());
-=======
         index = this.serviceAddress.toUpperCase(Locale.US).indexOf("SERVICE=WCS");
         if (index < 0) {
             url.append("SERVICE=WCS");
@@ -181,7 +138,6 @@
         url.append("&WIDTH=").append(width);
         url.append("&HEIGHT=").append(height);
         url.append("&FORMAT=image/tiff");
->>>>>>> f398a43a
 
         return url.toString();
     }
